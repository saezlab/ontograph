--- conflicted
+++ resolved
@@ -28,12 +28,7 @@
             with:
                 python-version: ${{ matrix.python-version }}
         -   name: Install package in development mode
-<<<<<<< HEAD
-            uses: uv pip install -e .
-
-=======
             run: uv pip install -e .
->>>>>>> d769412f
         -   name: Run tests with coverage
             run: |
                 source .venv/bin/activate
